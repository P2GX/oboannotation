use clap::Parser;
use flate2::bufread::GzDecoder;
use std::{
    fs::File,
    io::{BufReader, Read},
    path::PathBuf,
};

<<<<<<< HEAD
use oboannotation::{go::GoGafAnnotationLoader, io::AnnotationLoader};
=======
use oboannotation::goannotation::GoAnnotations;
>>>>>>> 6ae1c608

#[derive(Parser, Debug)]
#[command(version = "0.1.6", about = "Oboannotation demo")]
struct Args {
    /// Path to the goa_human.gaf.gz file
    #[arg(long, value_name = "FILE")]
    goa: PathBuf,
}

fn main() -> anyhow::Result<()> {
    let args = Args::parse();
    let goa_path = args.goa;
    let goa_path_str = goa_path.to_str().expect("Path should include UTF-8 values");
    println!("processing {}", goa_path_str);
<<<<<<< HEAD

    let loader = GoGafAnnotationLoader;

    let read: Box<dyn Read> = if goa_path_str.ends_with(".gz") {
        // Decompress on the fly.
        Box::new(GzDecoder::new(BufReader::new(File::open(goa_path_str)?)))
    } else {
        Box::new(File::open(goa_path_str)?)
    };

    match loader.load_from_read(read) {
        Ok(annotations) => println!(
            "Loaded {:?} annotations. Skipped {:?} negated annotations",
            annotations.annotations.len(),
            annotations.negated_annotation_count
        ),
        Err(e) => eprintln!("Could not load GOA: {e}"),
=======
    let goannots = GoAnnotations::new(goa_path_str).expect("Could not create GO Annotations");
    let result = goannots.get_annotation_statistics_json();
    match result {
        Ok(json_string) => println!("{}", json_string),
        Err(e) => eprint!("Could not extract GOA stats: {}", e.to_string())
>>>>>>> 6ae1c608
    }
    // now count the annotations for the first ten genes
    println!("##############\nShowing the first ten GO annotation profiles");
    let annot_map = goannots.get_annotation_map();
    let mut c = 0;
    for (symbol, term_ids) in &annot_map {
        let count = term_ids.len();
        println!("{} has {} unique GO annotations", symbol, count);
        if c > 10 {
            break;
        } else {
            c += 1;
        }
    }

    Ok(())
}<|MERGE_RESOLUTION|>--- conflicted
+++ resolved
@@ -1,16 +1,16 @@
+use anyhow::bail;
 use clap::Parser;
-use flate2::bufread::GzDecoder;
+use flate2::read::GzDecoder;
 use std::{
     fs::File,
-    io::{BufReader, Read},
-    path::PathBuf,
+    io::{BufRead, BufReader},
+    path::{Path, PathBuf},
 };
 
-<<<<<<< HEAD
-use oboannotation::{go::GoGafAnnotationLoader, io::AnnotationLoader};
-=======
-use oboannotation::goannotation::GoAnnotations;
->>>>>>> 6ae1c608
+use oboannotation::{
+    go::{GoGafAnnotationLoader, stats::get_annotation_map},
+    io::AnnotationLoader,
+};
 
 #[derive(Parser, Debug)]
 #[command(version = "0.1.6", about = "Oboannotation demo")]
@@ -23,41 +23,31 @@
 fn main() -> anyhow::Result<()> {
     let args = Args::parse();
     let goa_path = args.goa;
-    let goa_path_str = goa_path.to_str().expect("Path should include UTF-8 values");
-    println!("processing {}", goa_path_str);
-<<<<<<< HEAD
 
+    println!("processing {:?}", goa_path);
+
+    let reader: Box<dyn BufRead> = open_for_reading(goa_path)?;
+    
     let loader = GoGafAnnotationLoader;
-
-    let read: Box<dyn Read> = if goa_path_str.ends_with(".gz") {
-        // Decompress on the fly.
-        Box::new(GzDecoder::new(BufReader::new(File::open(goa_path_str)?)))
-    } else {
-        Box::new(File::open(goa_path_str)?)
+    let annotations = match loader.load_from_buf_read(reader) {
+        Ok(annotations) => {
+            println!(
+                "Loaded {:?} annotations. Skipped {:?} negated annotations",
+                annotations.annotations.len(),
+                annotations.negated_annotation_count
+            );
+            annotations
+        }
+        Err(e) => {
+            bail!("Could not load GOA: {e}")
+        }
     };
-
-    match loader.load_from_read(read) {
-        Ok(annotations) => println!(
-            "Loaded {:?} annotations. Skipped {:?} negated annotations",
-            annotations.annotations.len(),
-            annotations.negated_annotation_count
-        ),
-        Err(e) => eprintln!("Could not load GOA: {e}"),
-=======
-    let goannots = GoAnnotations::new(goa_path_str).expect("Could not create GO Annotations");
-    let result = goannots.get_annotation_statistics_json();
-    match result {
-        Ok(json_string) => println!("{}", json_string),
-        Err(e) => eprint!("Could not extract GOA stats: {}", e.to_string())
->>>>>>> 6ae1c608
-    }
     // now count the annotations for the first ten genes
     println!("##############\nShowing the first ten GO annotation profiles");
-    let annot_map = goannots.get_annotation_map();
+    let annot_map = get_annotation_map(&annotations);
     let mut c = 0;
     for (symbol, term_ids) in &annot_map {
-        let count = term_ids.len();
-        println!("{} has {} unique GO annotations", symbol, count);
+        println!("{} has {} unique GO annotations", symbol, term_ids.len());
         if c > 10 {
             break;
         } else {
@@ -66,4 +56,16 @@
     }
 
     Ok(())
+}
+
+fn open_for_reading<P: AsRef<Path>>(goa_path: P) -> anyhow::Result<Box<dyn BufRead>> {
+    Ok(if let Some(extension) = goa_path.as_ref().extension() {
+        if extension == "gz" {
+            Box::new(BufReader::new(GzDecoder::new(File::open(goa_path)?)))
+        } else {
+            Box::new(BufReader::new(File::open(goa_path)?))
+        }
+    } else {
+        Box::new(BufReader::new(File::open(goa_path)?))
+    })
 }